# Changelog
All notable changes to this project will be documented in this file.

The format is based on [Keep a Changelog](https://keepachangelog.com/en/1.0.0/),
and this project adheres to [Semantic Versioning](https://semver.org/spec/v2.0.0.html).

## [Unreleased]

### Added
- You can now import aseprite files directly (in addition to the already supported png and bmp files) when importing background tiles.
- New additional unmanaged object API for interacting with a more straightforward manner with the underlying hardware.

### Changed
- Importing background tiles has been improved. You no longer need to use `include_gfx!` with the toml file. Instead, use `include_background_gfx`. See the documentation for usage.
<<<<<<< HEAD
- Moved the existing object API to be the OamManaged API. The old names persist with deprecated notices on them.
=======
- The hashmap implementation is now it its own crate, `agb-hashmap`. There is no change in API, but you can now use this for interop between non-agb code and agb code
>>>>>>> 6355ac0d

## [0.14.0] - 2023/04/11

### Added
- Added custom `gbafix` implementation which can take the elf file produced by `cargo build` directly, removing the need for the objcopy step.

### Changed
- Made Vector2D::new a const function.
- The template now uses rust 2021 edition by default.
- All objects which should only be created once now have the correct lifetimes to only allow one to exist.
- Template now uses codegen-units=1 to workaround bug in nightly.
- Allocator is no longer interrupt safe.
- Soundness issues with interrupts resolved which makes them unsafe and require the closure to be static (breaking change).

### Fixed
- Alpha channel is now considered by `include_gfx!()` even when `transparent_colour` is absent.
- 256 colour backgrounds are now correctly rendered (breaking change).
- The `#[agb::entry]` macro now reports errors better.
- Added the shstrtab section to the linker to ensure that agb builds with lld.

## [0.13.0] - 2023/01/19

### Added
- Added missed implementations of `regular()` and `affine()` to `Tiled1` which made `Tiled1` impossible to use.

### Changed
- Text renderer can now be re-used which is useful for rpg style character/word at a time text boxes.
- Audio now automatically uses interrupts, so you can remove the `setup_interrupt_handler` or `after_vblank` calls to the mixer.
- If a vblank happens outside of `wait_for_vblank`, then next call will immediately return.

### Fixed
- Zero volume now plays no sound.
- Fixed issue where volume was incorrect for volumes which were powers of 2.

## [0.12.2] - 2022/10/22

This is a minor release to fix an alignment issue with background tiles.

### Fixed
- Corrected alignment of background tiles which was causing issues with rendering tiles in some cases.

## [0.12.1] - 2022/10/12

This is a minor release to fix the build of the docs on [docs.rs/agb](https://docs.rs/agb).

### Fixed
- Fixed the agb crate's docs.rs build

## [0.12.0] - 2022/10/11

This version of `agb` has some exciting new features we'd like to highlight and some brand new contributors!

1. Save support for multiple cartridge types (contributed by @Lymia)
2. Affine background support (contributed by @lifning)

We also had a contribution by @ijc8. We can't thank you all enough!

### Added
- Custom allocator support using the `Allocator` trait for `HashMap`. This means the `HashMap` can be used with `InternalAllocator` to allocate to IWRAM or the `ExternalAllocator` to explicitly allocate to EWRAM.
- Support for using windows on the GBA. Windows are used to selectively enable rendering of certain layers or effects.
- Support for the blend mode of the GBA. Blending allows for alpha blending between layers and fading to black and white.
- Added a new agb::sync module that contains GBA-specific synchronization primitives.
- Added support for save files.
- Added implementation of `HashMap.retain()`.
- Added support for affine backgrounds (tiled modes 1 and 2) which allows for scaling, rotating etc of tiled backgrounds.
- Added support for 256 colour backgrounds (when working with affine ones).
- Added affine matrix module. This allows for manipulation of affine matricies for use in backgrounds and in the future objects.
- Added support for dynamic sprites generated at runtime, some parts of this may change significantly so breaking changes are expected here.

### Changed
- Many of the places that originally disabled IRQs now use the `sync` module, reducing the chance of missed interrupts.
- HashMap iterators now implement `size_hint` which should result in slightly better generation of code using those iterators.
- Transparency of backgrounds is now set once in the toml file rather than once for every image.
- Palette generation now takes into account every single background a toml definition rather than one at a time, you can now find it in the PALETTES constant rather than in every individual image.
- Sound frequency is no longer a crate feature, instead set when initialising the sound mixer.
- `testing` is now a default feature, so you no longer need to add a separate `dev-dependencies` line for `agb` in order to enable unit tests for your project.

### Fixed
- Fixed the fast magnitude function in agb_fixnum. This is also used in fast_normalise. Previously only worked for positive (x, y).
- Fixed formatting of fixed point numbers in the range (-1, 0), which previously appeared positive.

## [0.11.1] - 2022/08/02

Version 0.11.1 brings documentation for fixed point numbers. We recommend all users upgrade to this version since it also includes fixes to a few functions in fixnum. See changed section for breaking changes.

### Added
- Support for sprites that are not square.
- Docs for fixed point numbers.

### Changed
- `Rect::contains_point` now considers points on the boundary to be part of the rectangle.
- Signature of `Rect::overlapping_rect` changed to return an Option. Returns None if rectangles don't overlap.

### Fixed
- Fixed point sine calculates the sine correctly.

## [0.10.0] - 2022/07/31

Version 0.10.0 brings about many new features. As with most `agb` upgrades, you will need to update your `gba.ld` and `gba_mb.ld` files which you can find in the [template repo](https://github.com/agbrs/template). We would also recommend copying the `[profile.dev]` and `[profile.release]` sections from `Cargo.toml` if you don't have these values already.

### Added
- [Hyperspace roll](https://lostimmortal.itch.io/hyperspace-roll), a new game built for the GMTK Game Jam 2022 using `agb`. The source code can be found in the `examples` directory.
- Started using GitHub discussions as a forum
- Many functions previously undocumented are now documented
- Z-Ordering of sprites - you can now change the render order of sprites rather than it just being defined by the order in which they appear in object memory
- 32kHz audio. Probably the best sound quality you'll get out of the hardware, but uses a lot of ROM space
- Transparent sprite support with aseprite
- You can now write tests for projects depending on agb
- Very basic font rendering - looking for feedback, this API is far from stable
- Faster implementation of memcpy and memset thanks to the agbabi crate which provide a big performance boost for any project using agb
- If you wish, you can now optionally do dynamic memory allocation to IWRAM instead of only EWRAM
- You can now use 64x64px sprites
- You can now configure the background size for tiled backgrounds
- It is possible to create 'dynamic tiles' for backgrounds. These are tiles which are defined at runtime
- Random number generator in agb::rng

### Changed
- Audio system optimisations - reduced CPU usage by more than 50%
- Background tiles are now removed from Video RAM during `commit()` if they are no longer used rather than immediately reducing flickering
- Improved the README for both the main agb crate and the template
- The template now builds with optimisations in debug mode and debug symbols in release mode
- Added `#[must_use]` to many of the places it is needed
- All subcrates get released at once, so versions are kept in lockstep
- A few methods accepting `Num<..>` have been changed to accept `impl Into<Num<..>>` to make them easier to use

### Removed
- The ability to use timer0 and timer1 through the `timer` module. This was done in order to fully support 32kHz audio

### Fixed
- Sprite data is now correctly aligned so fast copies will always work
- A few methods which should really be internal have had `pub` removed
- The crate now compiles (but does not run) doctests in CI which pointed out a large number of non-compiling examples<|MERGE_RESOLUTION|>--- conflicted
+++ resolved
@@ -12,11 +12,8 @@
 
 ### Changed
 - Importing background tiles has been improved. You no longer need to use `include_gfx!` with the toml file. Instead, use `include_background_gfx`. See the documentation for usage.
-<<<<<<< HEAD
+- The hashmap implementation is now it its own crate, `agb-hashmap`. There is no change in API, but you can now use this for interop between non-agb code and agb code
 - Moved the existing object API to be the OamManaged API. The old names persist with deprecated notices on them.
-=======
-- The hashmap implementation is now it its own crate, `agb-hashmap`. There is no change in API, but you can now use this for interop between non-agb code and agb code
->>>>>>> 6355ac0d
 
 ## [0.14.0] - 2023/04/11
 
